--- conflicted
+++ resolved
@@ -112,16 +112,7 @@
         if necessary.
         """
         psf_scale = [0.009954]  # arcseconds per pixel
-<<<<<<< HEAD
-
-        # Determine the shape of the grid.
-        grid_shape_tmp = np.sqrt(psf.shape[0])
-        grid_shape = np.array((grid_shape_tmp, grid_shape_tmp))
-        self.grid_shape = grid_shape
-            
-=======
-        
->>>>>>> a6235f13
+        
         # Fix wave_array to be a float
         wave_array=[2120]        
         wave_shape = 1
