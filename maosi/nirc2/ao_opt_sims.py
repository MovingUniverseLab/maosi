--- conflicted
+++ resolved
@@ -78,11 +78,7 @@
         
         super(self.__class__, self).__init__(array_size, readnoise, dark_current, gain)
 
-<<<<<<< HEAD
-        self.scale = 0.009952   # mas/pix
-=======
         self.scale = 0.009954   # "/pix
->>>>>>> da97958d
         self.tint = 2.8
         self.coadds = 10
         self.fowler = 8
@@ -120,11 +116,7 @@
         wave_shape = 1
 
         if wave_shape != len(wave_array):
-<<<<<<< HEAD
-            print( 'Problem with PSF shape and wave_array shape')
-=======
             print('Problem with PSF shape and wave_array shape')
->>>>>>> da97958d
 
 
         # Reshape the array to get the X and Y positions
@@ -175,11 +167,7 @@
 
 def read_nirc2_psf_grid(psf_file, psf_grid_pos_file):
     print('Loading PSF grid from: ')
-<<<<<<< HEAD
-    print( psf_file)
-=======
     print(psf_file)
->>>>>>> da97958d
 
     # Read in the PSF grid (single array of PSFs)
     psfs = pyfits.getdata(psf_file)
@@ -203,8 +191,6 @@
     nirc2 = NIRC2()
     nirc2.coadds = 10 * 10   # 2.8 sec * 10 coadds * 10 images
 
-    
-<<<<<<< HEAD
     print( 'Reading GC Label.dat: {0} sec'.format(time.time() - time_start))
     stars = GCstars()
 
@@ -215,25 +201,10 @@
     background = 3.0 # elect_nicerons /sec
     obs = Observation(nirc2, stars, psfgrid,
                       wave_index, background,
-                      origin=np.array([512, 512]))
-    
-    print( 'Saving Image: {0} sec'.format(time.time() - time_start))
-=======
-    print('Reading GC Label.dat: {0} sec'.format(time.time() - time_start))
-    stars = GCstars()
-
-    psfgrid = PSF_grid_NIRC2_Kp(psf_grid_raw, psf_grid_pos)
-
-    print('Making Image: {0} sec'.format(time.time() - time_start))
-    wave_index = 0
-    background = 3.0 # elect_nicerons /sec
-    obs = Observation(nirc2, stars, psfgrid,
-                      wave_index, background,
                       origin=np.array([631, 603]))
     
     print('Saving Image: {0} sec'.format(time.time() - time_start))
 
->>>>>>> da97958d
     obs.save_to_fits(outname, clobber=True)
     
     return
