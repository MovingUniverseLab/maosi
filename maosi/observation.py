import numpy as np
import pylab as py
from astropy.io import fits as pyfits
from scipy.interpolate import RectBivariateSpline
import math
import pdb
from astropy.table import Table

class Observation(object):
    def __init__(self, instrument, scene, psf_grid, wave, background,
                 origin=[0,0], PA=0, method='bilinear'):
        """
        background - Background in electrons per second
        origin - a 2D array giving the pixel coordinates that correspond
                 to the 0, 0 point in the arcsecond-based coordinate
                 system for the scene. This (along with the PA and the
                 instrument scale) allows the scene coordinates to be
                 converted into pixel coordinates. 
        PA - the position angle (east of north) of the Y-axis of the
             detector in degrees. Default is zero.
        """
        # This will be the image in electrons... convert to DN at the end.
        img = np.zeros(instrument.array_size, dtype=float)

        tint_tot = instrument.tint * instrument.coadds
        flux_to_counts = tint_tot / instrument.gain

        # Add the background and dark current in electrons
        img += (background + instrument.dark_current) * flux_to_counts

        # Total readnoise in electrons
        readnoise = instrument.readnoise / instrument.gain
        readnoise /= math.sqrt(instrument.fowler)

        # i and j are the coordinates into the PSF array. Make it 0 at the center.
        # i goes along the x direction (2nd index in image array)
        # j goes along the y direction (1st index in image array)
        psf_j = np.arange(psf_grid.psf.shape[-2]) - (psf_grid.psf.shape[-2] / 2)
        psf_i = np.arange(psf_grid.psf.shape[-1]) - (psf_grid.psf.shape[-1] / 2)

        psf_j_scaled = psf_j * (psf_grid.psf_scale[wave] / instrument.scale)
        psf_i_scaled = psf_i * (psf_grid.psf_scale[wave] / instrument.scale)

        x, y = convert_scene_to_pixels(scene, instrument, origin, PA)

        keep_idx = []

        # Add the point sources
        print( 'Observation: Adding stars one by one.')
        for ii in range(len(x)):
            if ii % 1000 == 0:
                print(ii)
                
            # Fetch the appropriate interpolated PSF and scale by flux.
            # This is only good to a single pixel.
            try:
                psf = psf_grid.get_local_psf(x[ii], y[ii], wave, method=method)
            except ValueError as err:
                # Skip this star.
                continue

            # Dumb hard-coded decision.
            if psf.min() < 0:
                idx = np.where(psf < 0)
                psf[idx] = 1e-5
            
            psf *= scene.flux[ii] * flux_to_counts


            # Project this PSF onto the detector at this position.
            # This includes sub-pixel shifts and scale changes.

            # Coordinates of the PSF's pixels at this star's position
            psf_i_old = psf_i_scaled + x[ii]
            psf_j_old = psf_j_scaled + y[ii]

            # Make the interpolation object.
            # Can't keep this because we have a spatially variable PSF.
            psf_interp = RectBivariateSpline(psf_j_old, psf_i_old, psf,
                                             kx=1, ky=1)

            # New grid of points to evaluate at for this star.
            xlo = int(psf_i_old[0])
            xhi = int(psf_i_old[-1])
            ylo = int(psf_j_old[0]) + 1
            yhi = int(psf_j_old[-1]) + 1

            # Remove sections that will be off the edge of the image
            if xlo < 0:
                xlo = 0
            if xhi > img.shape[1]:
                xhi = img.shape[1]
            if ylo < 0:
                ylo = 0
            if yhi > img.shape[0]:
                yhi = img.shape[0]
                
            # Interpolate the PSF onto the new grid.
            psf_i_new = np.arange(xlo, xhi)
            psf_j_new = np.arange(ylo, yhi)
            psf_star = psf_interp(psf_j_new, psf_i_new, grid=True)

            # Add the PSF to the image.
            img[ylo:yhi, xlo:xhi] += psf_star

            keep_idx.append(ii)

        print( 'Observation: Finished adding stars.')
        
        #####
        # ADD NOISE: Up to this point, the image is complete; but noise free.
        #####
        # Add Poisson noise from dark, sky, background, stars.
        img_noise = np.random.poisson(img, img.shape)
        
<<<<<<< HEAD
        # Add readnoise. We get readnoise for every coadd.
        img_stack_shape = np.append(img.shape, instrument.coadds)
        readnoise_all_reads = np.random.normal(loc=0, scale=readnoise, size=img_stack_shape)
        img_noise += readnoise_all_reads.sum(axis=2).astype(img_noise.dtype)
=======
        # Add readnoise. We get readnoise for every coadd. 
        readnoise_all_reads = np.random.normal(loc=0, scale=readnoise, 
                                               size=np.append(img.shape, instrument.coadds))
        readnoise_all_reads = np.rint(readnoise_all_reads).astype('int')
        img_noise += readnoise_all_reads.sum(axis=2)
>>>>>>> a6235f13

        # Save the image to the object
        self.img = img + img_noise

        # Create a table containing the information about the stars planted.
        stars_x = x[keep_idx]
        stars_y = y[keep_idx]
        stars_counts = scene.flux[keep_idx] * flux_to_counts
        stars = Table((stars_x, stars_y, stars_counts),
                        names=("xpix", "ypix", "counts"),
                        meta={'name':'stars table'})
        self.stars = stars

        # TO DO: Add support for saturation, and creating a *.max file with the
        # saturation limit of this image included.
        # sat_in_DN = instrument.saturation * instrument.coadds / instrument.gain
        # SAVE TO *.max FILE. inside save_to_fits().
        
        return

    def save_to_fits(self, fitsfile, header=None, clobber=False):
        pyfits.writeto(fitsfile, self.img, header=header, clobber=clobber)

        self.stars.write(fitsfile.replace('.fits', '_stars_table.fits'),
                             format='fits', overwrite=clobber)

        self.stars.write(fitsfile.replace('.fits', '_stars_table.fits'),
                             format='fits', overwrite=clobber)

        return

def convert_scene_to_pixels(scene, instrument, origin, posang):
    # Remeber that python images are indexed with img[y, x].
    
    # Get the X and Y pixel positions of the sources in the scene.
    # We assume they are in arcseconds increasing to the North and East.
    x_tmp = (scene.xpos / instrument.scale)
    y_tmp = (scene.ypos / instrument.scale)

    # Rotate to the proper PA (rotate counter-clockwise by the specified angle)
    sina = math.sin(math.radians(posang))
    cosa = math.cos(math.radians(posang))

    x_pix = (x_tmp * cosa) + (y_tmp * -sina)
    y_pix = (x_tmp * sina) + (y_tmp * cosa)

    # Flip the x-axis to increase to the right.
    x_pix *= -1.0

    x_pix += origin[0]
    y_pix += origin[1]

    return x_pix, y_pix
<|MERGE_RESOLUTION|>--- conflicted
+++ resolved
@@ -113,18 +113,11 @@
         # Add Poisson noise from dark, sky, background, stars.
         img_noise = np.random.poisson(img, img.shape)
         
-<<<<<<< HEAD
-        # Add readnoise. We get readnoise for every coadd.
-        img_stack_shape = np.append(img.shape, instrument.coadds)
-        readnoise_all_reads = np.random.normal(loc=0, scale=readnoise, size=img_stack_shape)
-        img_noise += readnoise_all_reads.sum(axis=2).astype(img_noise.dtype)
-=======
         # Add readnoise. We get readnoise for every coadd. 
         readnoise_all_reads = np.random.normal(loc=0, scale=readnoise, 
                                                size=np.append(img.shape, instrument.coadds))
         readnoise_all_reads = np.rint(readnoise_all_reads).astype('int')
         img_noise += readnoise_all_reads.sum(axis=2)
->>>>>>> a6235f13
 
         # Save the image to the object
         self.img = img + img_noise
