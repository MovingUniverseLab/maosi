--- conflicted
+++ resolved
@@ -7,15 +7,11 @@
 
     def __init__(self, stars_x, stars_y, stars_f):
         """
-<<<<<<< HEAD
         X Position (in arcsec)
         Y Position (in arcsec)
-=======
-        X Position (in arcseconds)
-        Y Position (in arcseconds)
->>>>>>> d7518cef
         Flux (in electrons/sec)
-        positions are in pa=0 with North up and East to the left.
+        
+        Positions are at PA=0 with North up and East to the left.
         Positive x increases to the East.
         """
         self.xpos = stars_x
