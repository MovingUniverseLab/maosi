--- conflicted
+++ resolved
@@ -110,26 +110,6 @@
             psf_loc = self.psf[wave_idx, pidx]
 
         elif method == 'bilinear':
-<<<<<<< HEAD
-            pdb.set_trace()
-            xidx_lo = np.where(psf_x <= x)[0][-1]
-            yidx_lo = np.where(psf_y <= y)[0][-1]
-            xidx_hi = xidx_lo + 1
-            yidx_hi = yidx_lo + 1
-
-            psf_xlo_ylo = self.psf[wave_idx, yidx_lo, xidx_lo]
-            psf_xhi_ylo = self.psf[wave_idx, yidx_lo, xidx_hi]
-            psf_xlo_yhi = self.psf[wave_idx, yidx_hi, xidx_lo]
-            psf_xhi_yhi = self.psf[wave_idx, yidx_hi, xidx_hi]
-
-            dx = 1. * (x - psf_x[xidx_lo]) / (psf_x[xidx_hi] - psf_x[xidx_lo])
-            dy = 1. * (y - psf_y[yidx_lo]) / (psf_y[yidx_hi] - psf_y[yidx_lo])
-
-            psf_loc = ((1 - dx) * (1 - dy) * psf_xlo_ylo +
-                           (1 - dx) * (  dy  ) * psf_xlo_yhi +
-                           (  dx  ) * (1 - dy) * psf_xhi_ylo +
-                           (  dx  ) * (  dy  ) * psf_xhi_yhi)
-=======
             
             # Distance of all PSFs to the star
             dr = np.hypot(psf_x - x, psf_y - y)
@@ -180,7 +160,6 @@
                       weight_xlo_yhi * psf_xlo_yhi + \
                       weight_xhi_ylo * psf_xhi_ylo + \
                       weight_xhi_yhi * psf_xhi_yhi
->>>>>>> b5f7ad88
 
         else:
             # Nearest Neighbor:
