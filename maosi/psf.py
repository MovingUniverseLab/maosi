import numpy as np
import pylab as py
from astropy.io import fits as pyfits
import pdb
from scipy import interpolate as interp

class PSF_grid(object):
    """
    Container for a grid of PSFs. This function hosts
    all of the interpolation routines such that you can "get_psf"
    anywhere in the focal plane.
    """


    def __init__(self, psf,
                 wave_array=[487, 625, 770, 870, 1020, 1250, 1650, 2120],
                 grid_shape=[11,11]):
        """
        Load up a FITS file that contains at least 1, or possibly a grid (list)
        of PSFs. These are stored and you can interpolate between them
        if necessary.
        """
        self.img_scale = 0.10  # arcseconds per pixel
        
        # Fix wave_array to be a float
        wave_array = np.array(wave_array, dtype=float)
        wave_shape = psf.shape[0]

        if wave_shape != len(wave_array):
            print( 'Problem with PSF shape and wave_array shape' )
            
        # Reshape the array to get the X and Y positions
        psf = psf.reshape((wave_shape, grid_shape[0], grid_shape[1],
                           psf.shape[2], psf.shape[3]))
        psf = np.swapaxes(psf, 1, 2)

        # scale array = lambda / 2D (Nyquist sampled)
        tel_diam = 2.235  # meters
        psf_scale = wave_array * (206264.8 * 1e-9) / (2.0 * tel_diam) # arcsec / pixel
        
        # Calculate the positions of all these PSFs. We assume that the
        # outermost PSFs are at the corners such that all observed stars
        # are internal to these corners.
        x_pos = np.array(np.mgrid[0:grid_shape[1]], dtype=float)
        y_pos = np.array(np.mgrid[0:grid_shape[0]], dtype=float)

        # Need to multiply by some of the array size properties.
        # Note that this assumes a pixel scale.
        fov = 10.    # arcmin
        fov *= 60.   # arcsec
        fov /= self.img_scale # pixels

        x_pos *= fov / x_pos[-1]
        y_pos *= fov / y_pos[-1]

        xx, yy = np.meshgrid(x_pos, y_pos)

        # Reshape back to a PSF list.
        # Reshape the array to get the X and Y positions
        n_psfs = psf.shape[1] * psf.shape[2]
        psf = psf.reshape((wave_shape, n_psfs,
                           psf.shape[3], psf.shape[4]))
        xx = xx.reshape(n_psfs)
        yy = yy.reshape(n_psfs)
        
        self.psf = psf
        self.psf_x = xx  # 2D array
        self.psf_y = yy  # 2D array
        # self.psf_x = x_pos  # 1D array
        # self.psf_y = y_pos  # 1D array
        self.psf_wave = wave_array
        self.wave_shape = wave_shape
        self.grid_shape = grid_shape
        self.psf_scale = psf_scale

        self.interpolator = [None for ii in self.psf_wave]
        
        return

    @classmethod
    def from_file(cls, psf_file,
                  wave_array=[487, 625, 770, 870, 1020, 1250, 1650, 2120],
                  grid_shape=[11,11]):
        # 4D array with [wave, grid_idx, flux_x, flux_y]
        psf = pyfits.getdata(psf_file)

        return cls(psf, wave_array=wave_array, grid_shape=grid_shape)

        
    def get_local_psf(self, x, y, wave_idx, method='bilinear'):
        """
        Return an interpolated PSF at the requested [x, y] location.
        Interpolation method is nearest neighbor ('neighbor', default) or
        bilinear interpolation ('bilinear').
        """
        psf_x = self.psf_x
        psf_y = self.psf_y

        # We can't handle stars that are outside our PSF grid.
        # But fail gracefully with an exception. 
        if (x < psf_x.min()) or (x > psf_x.max()):
            raise ValueError('x is outside the valid PSF grid region')
        if (y < psf_y.min()) or (y > psf_y.max()):
            raise ValueError('y is outside the valid PSF grid region')
        
        # Find the PSF
        if method == 'neighbor':
<<<<<<< HEAD
            dr = np.hypot(psf_x - x, psf_y - y)
            ridx = np.argmin(dr)
            yidx, xidx = np.unravel_index(ridx, psf_x.shape)

            psf_loc = self.psf[wave_idx, yidx, xidx]
=======
            pidx = np.argmin(np.hypot(psf_x - x, psf_y - y))
            
            psf_loc = self.psf[wave_idx, pidx]
>>>>>>> a6235f13

        elif method == 'bilinear':
            
            # Distance of all PSFs to the star
            dr = np.hypot(psf_x - x, psf_y - y)

            # Find PSFs in each quadrant
            xlo_ylo = np.where((psf_x <= x) & (psf_y <= y))[0]
            xlo_yhi = np.where((psf_x <= x) & (psf_y > y))[0]
            xhi_ylo = np.where((psf_x > x) & (psf_y <= y))[0]
            xhi_yhi = np.where((psf_x > x) & (psf_y > y))[0]

            # Find the closest PSF in each quadrant
            idx_xlo_ylo = np.argmin(dr[xlo_ylo])
            idx_xlo_yhi = np.argmin(dr[xlo_yhi])
            idx_xhi_ylo = np.argmin(dr[xhi_ylo])
            idx_xhi_yhi = np.argmin(dr[xhi_yhi])

            # Select the image of the closest PSF in each quadrant
            psf_xlo_ylo = self.psf[wave_idx, xlo_ylo[idx_xlo_ylo]]
            psf_xlo_yhi = self.psf[wave_idx, idx_xlo_yhi]
            psf_xhi_ylo = self.psf[wave_idx, idx_xhi_ylo]
            psf_xhi_yhi = self.psf[wave_idx, idx_xhi_yhi]

            # Select the x distance of the closest PSF in each quadrant
            dx_xlo_ylo = x - psf_x[xlo_ylo[idx_xlo_ylo]]
            dx_xlo_yhi = x - psf_x[xlo_yhi[idx_xlo_yhi]]
            dx_xhi_ylo = psf_x[xhi_ylo[idx_xhi_ylo]] - x
            dx_xhi_yhi = psf_x[xhi_yhi[idx_xhi_yhi]] - x

            # Select the y distance of the closest PSF in each quadrant
            dy_xlo_ylo = y - psf_y[xlo_ylo[idx_xlo_ylo]]
            dy_xlo_yhi = psf_y[xlo_yhi[idx_xlo_yhi]] - y
            dy_xhi_ylo = y - psf_y[xhi_ylo[idx_xhi_ylo]]
            dy_xhi_yhi = psf_y[xhi_yhi[idx_xhi_yhi]] - y
            
            # Calculate the "sides" of the four PSFs asterism
            dx_bottom = psf_x[xhi_ylo[idx_xhi_ylo]] - psf_x[xlo_ylo[idx_xlo_ylo]]
            dx_top = psf_x[xhi_yhi[idx_xhi_yhi]] - psf_x[xlo_yhi[idx_xlo_yhi]]
            dy_left = psf_y[xlo_yhi[idx_xlo_yhi]] - psf_y[xlo_ylo[idx_xlo_ylo]]
            dy_right = psf_y[xhi_yhi[idx_xhi_yhi]] - psf_y[xhi_ylo[idx_xhi_ylo]]

            # Calculate the weight of the four closest PSFs
            weight_xlo_ylo = (1 - (dx_xlo_ylo / dx_bottom)) * (1 - (dy_xlo_ylo / dy_left))
            weight_xlo_yhi = (1 - (dx_xlo_yhi / dx_top)) * (1 - (dy_xlo_yhi / dy_left))
            weight_xhi_ylo = (1 - (dx_xhi_ylo / dx_bottom)) * (1 - (dy_xhi_ylo / dy_right))
            weight_xhi_yhi = (1 - (dx_xhi_yhi / dx_top)) * (1 - (dy_xhi_yhi / dy_right))

            psf_loc = weight_xlo_ylo * psf_xlo_ylo + \
                      weight_xlo_yhi * psf_xlo_yhi + \
                      weight_xhi_ylo * psf_xhi_ylo + \
                      weight_xhi_yhi * psf_xhi_yhi

        else:
            # Nearest Neighbor:
            r = np.hypot(psf_x - x, psf_y - y)
            rdx = np.argmin(r)

            psf_loc = self.psf[wave_idx, psf_x[rdx], psf_y[rdx]]
            
        return psf_loc

    def get_local_psf_nn(self, x, y, wave_idx):
        """
        Return an the nearest neighbor PSF at the requested [x, y] location.
        This works for requests beyond the grid boundaries, but leads to 
        dsiscrete jumps.
        """
        psf_x = self.psf_x
        psf_y = self.psf_y

        dx = x - psf_x
        dy = y - psf_y

        xidx = np.argmin(np.abs(dx))
        yidx = np.argmin(np.abs(dy))
        
        psf_loc = self.psf[wave_idx, yidx, xidx]
            
        return psf_loc
    
    def plot_psf_grid(self, wave_idx, psf_size=[50,50]):
        # Chop down the PSFs to the plotting region
        # and at the wavelength requested.
        psf_shape = self.psf.shape[-2:]
        psf_x_lo = int((psf_shape[1] / 2.0) - (psf_size[1] / 2.0))
        psf_y_lo = int((psf_shape[0] / 2.0) - (psf_size[0] / 2.0))
        psf_x_hi = psf_x_lo + psf_size[1]
        psf_y_hi = psf_y_lo + psf_size[0]

        psf = self.psf[wave_idx, :, :, psf_y_lo:psf_y_hi, psf_x_lo:psf_x_hi]
        psf_shape = psf.shape[-2:]
        grid_shape = psf.shape[0:2]

        img = np.zeros((psf_shape[0] * grid_shape[0],
                        psf_shape[1] * grid_shape[1]), dtype=float)

        for xx in range(grid_shape[1]):
            for yy in range(grid_shape[0]):
                xlo = 0 + (xx * psf_shape[1])
                xhi = xlo + psf_shape[1]
                ylo = 0 + (yy * psf_shape[0])
                yhi = ylo + psf_shape[0]
                
                img[ylo:yhi, xlo:xhi] = psf[yy, xx, :, :]

        py.clf()
        py.imshow(img)

        return


    

    <|MERGE_RESOLUTION|>--- conflicted
+++ resolved
@@ -105,17 +105,9 @@
         
         # Find the PSF
         if method == 'neighbor':
-<<<<<<< HEAD
-            dr = np.hypot(psf_x - x, psf_y - y)
-            ridx = np.argmin(dr)
-            yidx, xidx = np.unravel_index(ridx, psf_x.shape)
-
-            psf_loc = self.psf[wave_idx, yidx, xidx]
-=======
             pidx = np.argmin(np.hypot(psf_x - x, psf_y - y))
             
             psf_loc = self.psf[wave_idx, pidx]
->>>>>>> a6235f13
 
         elif method == 'bilinear':
             
